package otlp

import (
	"bytes"
	"encoding/hex"
	"io"
	"testing"
	"time"

	"github.com/honeycombio/husky/test"
	"github.com/stretchr/testify/assert"
	collectorlogs "go.opentelemetry.io/proto/otlp/collector/logs/v1"
	common "go.opentelemetry.io/proto/otlp/common/v1"
	logs "go.opentelemetry.io/proto/otlp/logs/v1"
	resource "go.opentelemetry.io/proto/otlp/resource/v1"
	"google.golang.org/protobuf/proto"
)

func TestTranslateLogsRequest(t *testing.T) {
	traceID := test.RandomBytes(16)
	spanID := test.RandomBytes(8)
	startTimestamp := time.Now()

	ri := RequestInfo{
		ApiKey:      "a1a1a1a1a1a1a1a1a1a1a1",
		ContentType: "application/protobuf",
	}

	req := &collectorlogs.ExportLogsServiceRequest{
		ResourceLogs: []*logs.ResourceLogs{{
			Resource: &resource.Resource{
				Attributes: []*common.KeyValue{{
					Key: "resource_attr",
					Value: &common.AnyValue{
						Value: &common.AnyValue_StringValue{StringValue: "resource_attr_val"},
					},
				}, {
					Key: "service.name",
					Value: &common.AnyValue{
						Value: &common.AnyValue_StringValue{StringValue: "my-service"},
					},
				}},
			},
<<<<<<< HEAD
			InstrumentationLibraryLogs: []*logs.InstrumentationLibraryLogs{{
=======
			ScopeLogs: []*logs.ScopeLogs{{
>>>>>>> 1fbe14c1
				LogRecords: []*logs.LogRecord{{
					TraceId:        traceID,
					SpanId:         spanID,
					TimeUnixNano:   uint64(startTimestamp.Nanosecond()),
					SeverityText:   "test_severity_text",
					SeverityNumber: logs.SeverityNumber_SEVERITY_NUMBER_DEBUG,
					Attributes: []*common.KeyValue{
						{
							Key: "span_attr",
							Value: &common.AnyValue{
								Value: &common.AnyValue_StringValue{StringValue: "span_attr_val"},
							},
						},
					},
				}},
			}},
		}},
	}

	result, err := TranslateLogsRequest(req, ri)
	assert.Nil(t, err)
	assert.Equal(t, proto.Size(req), result.RequestSize)
	assert.Equal(t, 1, len(result.Batches))
	batch := result.Batches[0]
	assert.Equal(t, "my-service", batch.Dataset)
	assert.Equal(t, proto.Size(req.ResourceLogs[0]), batch.SizeBytes)
	events := batch.Events
	assert.Equal(t, 1, len(events))

	ev := events[0]
	assert.Equal(t, startTimestamp.Nanosecond(), ev.Timestamp.Nanosecond())
	assert.Equal(t, BytesToTraceID(traceID), ev.Attributes["trace.trace_id"])
	assert.Equal(t, hex.EncodeToString(spanID), ev.Attributes["trace.parent_id"])
	assert.Equal(t, "log", ev.Attributes["meta.signal_type"])
	assert.Equal(t, "span_event", ev.Attributes["meta.annotation_type"])
	assert.Equal(t, uint32(0), ev.Attributes["flags"])
	assert.Equal(t, "test_severity_text", ev.Attributes["severity_text"])
	assert.Equal(t, "debug", ev.Attributes["severity"])
	assert.Equal(t, "my-service", ev.Attributes["service.name"])
	assert.Equal(t, "span_attr_val", ev.Attributes["span_attr"])
	assert.Equal(t, "resource_attr_val", ev.Attributes["resource_attr"])
}

func TestTranslateClassicLogsRequest(t *testing.T) {
	traceID := test.RandomBytes(16)
	spanID := test.RandomBytes(8)
	startTimestamp := time.Now()

	ri := RequestInfo{
		ApiKey:      "a1a1a1a1a1a1a1a1a1a1a1a1a1a1a1a1",
		Dataset:     "legacy-dataset",
		ContentType: "application/protobuf",
	}

	req := &collectorlogs.ExportLogsServiceRequest{
		ResourceLogs: []*logs.ResourceLogs{{
			Resource: &resource.Resource{
				Attributes: []*common.KeyValue{{
					Key: "resource_attr",
					Value: &common.AnyValue{
						Value: &common.AnyValue_StringValue{StringValue: "resource_attr_val"},
					},
				}, {
					Key: "service.name",
					Value: &common.AnyValue{
						Value: &common.AnyValue_StringValue{StringValue: "my-service"},
					},
				}},
			},
<<<<<<< HEAD
			InstrumentationLibraryLogs: []*logs.InstrumentationLibraryLogs{{
=======
			ScopeLogs: []*logs.ScopeLogs{{
>>>>>>> 1fbe14c1
				LogRecords: []*logs.LogRecord{{
					TraceId:        traceID,
					SpanId:         spanID,
					TimeUnixNano:   uint64(startTimestamp.Nanosecond()),
					SeverityText:   "test_severity_text",
					SeverityNumber: logs.SeverityNumber_SEVERITY_NUMBER_DEBUG,
					Attributes: []*common.KeyValue{
						{
							Key: "span_attr",
							Value: &common.AnyValue{
								Value: &common.AnyValue_StringValue{StringValue: "span_attr_val"},
							},
						},
					},
				}},
			}},
		}},
	}

	result, err := TranslateLogsRequest(req, ri)
	assert.Nil(t, err)
	assert.Equal(t, proto.Size(req), result.RequestSize)
	assert.Equal(t, 1, len(result.Batches))
	batch := result.Batches[0]
	assert.Equal(t, "legacy-dataset", batch.Dataset)
	assert.Equal(t, proto.Size(req.ResourceLogs[0]), batch.SizeBytes)
	events := batch.Events
	assert.Equal(t, 1, len(events))

	ev := events[0]
	assert.Equal(t, startTimestamp.Nanosecond(), ev.Timestamp.Nanosecond())
	assert.Equal(t, BytesToTraceID(traceID), ev.Attributes["trace.trace_id"])
	assert.Equal(t, hex.EncodeToString(spanID), ev.Attributes["trace.parent_id"])
	assert.Equal(t, "log", ev.Attributes["meta.signal_type"])
	assert.Equal(t, "span_event", ev.Attributes["meta.annotation_type"])
	assert.Equal(t, uint32(0), ev.Attributes["flags"])
	assert.Equal(t, "test_severity_text", ev.Attributes["severity_text"])
	assert.Equal(t, "debug", ev.Attributes["severity"])
	assert.Equal(t, "my-service", ev.Attributes["service.name"])
	assert.Equal(t, "span_attr_val", ev.Attributes["span_attr"])
	assert.Equal(t, "resource_attr_val", ev.Attributes["resource_attr"])
}

func TestCanDetectLogSeverity(t *testing.T) {
	testCases := []struct {
		name       string
		severities []logs.SeverityNumber
	}{
		{
			name:       "trace",
			severities: []logs.SeverityNumber{logs.SeverityNumber_SEVERITY_NUMBER_TRACE, logs.SeverityNumber_SEVERITY_NUMBER_TRACE2, logs.SeverityNumber_SEVERITY_NUMBER_TRACE3, logs.SeverityNumber_SEVERITY_NUMBER_TRACE4},
		},
		{
			name:       "debug",
			severities: []logs.SeverityNumber{logs.SeverityNumber_SEVERITY_NUMBER_DEBUG, logs.SeverityNumber_SEVERITY_NUMBER_DEBUG2, logs.SeverityNumber_SEVERITY_NUMBER_DEBUG3, logs.SeverityNumber_SEVERITY_NUMBER_DEBUG4},
		},
		{
			name:       "info",
			severities: []logs.SeverityNumber{logs.SeverityNumber_SEVERITY_NUMBER_INFO, logs.SeverityNumber_SEVERITY_NUMBER_INFO2, logs.SeverityNumber_SEVERITY_NUMBER_INFO3, logs.SeverityNumber_SEVERITY_NUMBER_INFO4},
		},
		{
			name:       "warn",
			severities: []logs.SeverityNumber{logs.SeverityNumber_SEVERITY_NUMBER_WARN, logs.SeverityNumber_SEVERITY_NUMBER_WARN2, logs.SeverityNumber_SEVERITY_NUMBER_WARN3, logs.SeverityNumber_SEVERITY_NUMBER_WARN4},
		},
		{
			name:       "fatal",
			severities: []logs.SeverityNumber{logs.SeverityNumber_SEVERITY_NUMBER_FATAL, logs.SeverityNumber_SEVERITY_NUMBER_FATAL2, logs.SeverityNumber_SEVERITY_NUMBER_FATAL3, logs.SeverityNumber_SEVERITY_NUMBER_FATAL4},
		},
		{
			name:       "unspecified",
			severities: []logs.SeverityNumber{logs.SeverityNumber_SEVERITY_NUMBER_UNSPECIFIED, -100, 100}, // includes a couple of unknown values
		},
	}
	ri := RequestInfo{
		ApiKey:      "apikey",
		ContentType: "application/protobuf",
	}

	for _, tc := range testCases {
		t.Run(tc.name, func(t *testing.T) {
			for _, severity := range tc.severities {
				req := &collectorlogs.ExportLogsServiceRequest{
					ResourceLogs: []*logs.ResourceLogs{{
<<<<<<< HEAD
						InstrumentationLibraryLogs: []*logs.InstrumentationLibraryLogs{{
=======
						ScopeLogs: []*logs.ScopeLogs{{
>>>>>>> 1fbe14c1
							LogRecords: []*logs.LogRecord{{
								SeverityNumber: logs.SeverityNumber(severity),
							}},
						}},
					}},
				}

				result, err := TranslateLogsRequest(req, ri)
				assert.NotNil(t, result)
				assert.Nil(t, err)
				assert.Equal(t, tc.name, result.Batches[0].Events[0].Attributes["severity"])
			}
		})
	}
}

func TestCanExtractBody(t *testing.T) {
	testCases := []struct {
		name          string
		body          *common.AnyValue
		expectedValue interface{}
	}{
		{
			name:          "string",
			body:          &common.AnyValue{Value: &common.AnyValue_StringValue{StringValue: "string_body"}},
			expectedValue: "string_body",
		},
		{
			name:          "int",
			body:          &common.AnyValue{Value: &common.AnyValue_IntValue{IntValue: 100}},
			expectedValue: int64(100),
		},
		{
			name:          "bool",
			body:          &common.AnyValue{Value: &common.AnyValue_BoolValue{BoolValue: true}},
			expectedValue: true,
		},
		{
			name:          "double",
			body:          &common.AnyValue{Value: &common.AnyValue_DoubleValue{DoubleValue: 12.34}},
			expectedValue: 12.34,
		},
		{
			name: "array",
			body: &common.AnyValue{Value: &common.AnyValue_ArrayValue{ArrayValue: &common.ArrayValue{Values: []*common.AnyValue{
				{Value: &common.AnyValue_StringValue{StringValue: "one"}},
				{Value: &common.AnyValue_IntValue{IntValue: 2}},
				{Value: &common.AnyValue_BoolValue{BoolValue: true}},
			},
			}}},
			expectedValue: "[\"one\",2,true]",
		},
		{
			name: "kvlist",
			body: &common.AnyValue{Value: &common.AnyValue_KvlistValue{KvlistValue: &common.KeyValueList{
				Values: []*common.KeyValue{
					{Key: "key1", Value: &common.AnyValue{Value: &common.AnyValue_StringValue{StringValue: "value1"}}},
					{Key: "key2", Value: &common.AnyValue{Value: &common.AnyValue_IntValue{IntValue: 2}}},
					{Key: "key3", Value: &common.AnyValue{Value: &common.AnyValue_BoolValue{BoolValue: true}}},
				},
			}}},
			expectedValue: "[{\"key1\":\"value1\"},{\"key2\":2},{\"key3\":true}]",
		},
	}
	ri := RequestInfo{
		ApiKey:      "apikey",
		ContentType: "application/protobuf",
	}

	for _, tc := range testCases {
		t.Run(tc.name, func(t *testing.T) {
			req := &collectorlogs.ExportLogsServiceRequest{
				ResourceLogs: []*logs.ResourceLogs{{
<<<<<<< HEAD
					InstrumentationLibraryLogs: []*logs.InstrumentationLibraryLogs{{
=======
					ScopeLogs: []*logs.ScopeLogs{{
>>>>>>> 1fbe14c1
						LogRecords: []*logs.LogRecord{{
							Body: tc.body,
						}},
					}},
				}},
			}

			result, err := TranslateLogsRequest(req, ri)
			assert.NotNil(t, result)
			assert.Nil(t, err)
			assert.Equal(t, tc.expectedValue, result.Batches[0].Events[0].Attributes["body"])
		})
	}
}

func TestLogsRequestWithInvalidContentTypeReturnsError(t *testing.T) {
	req := &collectorlogs.ExportLogsServiceRequest{}
	ri := RequestInfo{
		ApiKey:      "apikey",
		ContentType: "application/json",
	}

	result, err := TranslateLogsRequest(req, ri)
	assert.Nil(t, result)
	assert.Equal(t, ErrInvalidContentType, err)
}

func TestLogsRequestWithInvalidBodyReturnsError(t *testing.T) {
	bodyBytes := test.RandomBytes(10)
	body := io.NopCloser(bytes.NewReader(bodyBytes))
	ri := RequestInfo{
		ApiKey:      "apikey",
		ContentType: "application/protobuf",
	}

	result, err := TranslateLogsRequestFromReader(body, ri)
	assert.Nil(t, result)
	assert.Equal(t, ErrFailedParseBody, err)
}

func TestLogsWithoutTraceIdDoesNotGetAnnotationType(t *testing.T) {
	startTimestamp := time.Now()

	ri := RequestInfo{
		ApiKey:      "a1a1a1a1a1a1a1a1a1a1a1",
		ContentType: "application/protobuf",
	}

	req := &collectorlogs.ExportLogsServiceRequest{
		ResourceLogs: []*logs.ResourceLogs{{
			Resource: &resource.Resource{
				Attributes: []*common.KeyValue{{
					Key: "service.name",
					Value: &common.AnyValue{
						Value: &common.AnyValue_StringValue{StringValue: "my-service"},
					},
				}},
			},
<<<<<<< HEAD
			InstrumentationLibraryLogs: []*logs.InstrumentationLibraryLogs{{
=======
			ScopeLogs: []*logs.ScopeLogs{{
>>>>>>> 1fbe14c1
				LogRecords: []*logs.LogRecord{{
					TimeUnixNano:   uint64(startTimestamp.Nanosecond()),
					SeverityText:   "test_severity_text",
					SeverityNumber: logs.SeverityNumber_SEVERITY_NUMBER_DEBUG,
				}},
			}},
		}},
	}

	result, err := TranslateLogsRequest(req, ri)
	assert.Nil(t, err)
	assert.Equal(t, proto.Size(req), result.RequestSize)
	assert.Equal(t, 1, len(result.Batches))
	batch := result.Batches[0]
	assert.Equal(t, "my-service", batch.Dataset)
	assert.Equal(t, proto.Size(req.ResourceLogs[0]), batch.SizeBytes)
	events := batch.Events
	assert.Equal(t, 1, len(events))

	ev := events[0]
	assert.Equal(t, startTimestamp.Nanosecond(), ev.Timestamp.Nanosecond())
	assert.Equal(t, "log", ev.Attributes["meta.signal_type"])
	assert.Equal(t, uint32(0), ev.Attributes["flags"])
	assert.Equal(t, "test_severity_text", ev.Attributes["severity_text"])
	assert.Equal(t, "debug", ev.Attributes["severity"])
	assert.Equal(t, "my-service", ev.Attributes["service.name"])

	assert.Nil(t, ev.Attributes["trace.trace_id"])
	assert.Nil(t, ev.Attributes["trace.span_id"])
	assert.Nil(t, ev.Attributes["meta.annotation_type"])
}<|MERGE_RESOLUTION|>--- conflicted
+++ resolved
@@ -41,11 +41,7 @@
 					},
 				}},
 			},
-<<<<<<< HEAD
-			InstrumentationLibraryLogs: []*logs.InstrumentationLibraryLogs{{
-=======
 			ScopeLogs: []*logs.ScopeLogs{{
->>>>>>> 1fbe14c1
 				LogRecords: []*logs.LogRecord{{
 					TraceId:        traceID,
 					SpanId:         spanID,
@@ -115,11 +111,7 @@
 					},
 				}},
 			},
-<<<<<<< HEAD
-			InstrumentationLibraryLogs: []*logs.InstrumentationLibraryLogs{{
-=======
 			ScopeLogs: []*logs.ScopeLogs{{
->>>>>>> 1fbe14c1
 				LogRecords: []*logs.LogRecord{{
 					TraceId:        traceID,
 					SpanId:         spanID,
@@ -203,11 +195,7 @@
 			for _, severity := range tc.severities {
 				req := &collectorlogs.ExportLogsServiceRequest{
 					ResourceLogs: []*logs.ResourceLogs{{
-<<<<<<< HEAD
-						InstrumentationLibraryLogs: []*logs.InstrumentationLibraryLogs{{
-=======
 						ScopeLogs: []*logs.ScopeLogs{{
->>>>>>> 1fbe14c1
 							LogRecords: []*logs.LogRecord{{
 								SeverityNumber: logs.SeverityNumber(severity),
 							}},
@@ -281,11 +269,7 @@
 		t.Run(tc.name, func(t *testing.T) {
 			req := &collectorlogs.ExportLogsServiceRequest{
 				ResourceLogs: []*logs.ResourceLogs{{
-<<<<<<< HEAD
-					InstrumentationLibraryLogs: []*logs.InstrumentationLibraryLogs{{
-=======
 					ScopeLogs: []*logs.ScopeLogs{{
->>>>>>> 1fbe14c1
 						LogRecords: []*logs.LogRecord{{
 							Body: tc.body,
 						}},
@@ -344,11 +328,7 @@
 					},
 				}},
 			},
-<<<<<<< HEAD
-			InstrumentationLibraryLogs: []*logs.InstrumentationLibraryLogs{{
-=======
 			ScopeLogs: []*logs.ScopeLogs{{
->>>>>>> 1fbe14c1
 				LogRecords: []*logs.LogRecord{{
 					TimeUnixNano:   uint64(startTimestamp.Nanosecond()),
 					SeverityText:   "test_severity_text",
