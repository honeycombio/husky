package otlp

import (
	"bytes"
	"compress/gzip"
	"context"
	"encoding/json"
	"io"
	"io/ioutil"
	"net/http"
	"regexp"
	"strings"
	"time"

	common "github.com/honeycombio/husky/proto/otlp/common/v1"
	resource "github.com/honeycombio/husky/proto/otlp/resource/v1"
	"github.com/klauspost/compress/zstd"
	"google.golang.org/grpc/metadata"
	"google.golang.org/protobuf/encoding/protojson"
	"google.golang.org/protobuf/proto"
	"google.golang.org/protobuf/reflect/protoreflect"
)

const (
	apiKeyHeader             = "x-honeycomb-team"
	datasetHeader            = "x-honeycomb-dataset"
	proxyTokenHeader         = "x-honeycomb-proxy-token"
	proxyVersionHeader       = "x-basenji-version"
	userAgentHeader          = "user-agent"
	contentTypeHeader        = "content-type"
	contentEncodingHeader    = "content-encoding"
	gRPCAcceptEncodingHeader = "grpc-accept-encoding"
	defaultServiceName       = "unknown_service"
)

var legacyApiKeyPattern = regexp.MustCompile("^[0-9a-f]{32}$")

// TranslateOTLPRequestResult represents an OTLP request translated into Honeycomb-friendly structure
// RequestSize is total byte size of the entire OTLP request
// Batches represent events grouped by their target dataset
type TranslateOTLPRequestResult struct {
	RequestSize int
	Batches     []Batch
}

// Batch represents Honeycomb events grouped by their target dataset
// SizeBytes is the total byte size of the OTLP structure that represents this batch
type Batch struct {
	Dataset   string
	SizeBytes int
	Events    []Event
}

// Event represents a single Honeycomb event
type Event struct {
	Attributes map[string]interface{}
	Timestamp  time.Time
	SampleRate int32
}

// RequestInfo represents information parsed from either HTTP headers or gRPC metadata
type RequestInfo struct {
	ApiKey       string
	Dataset      string
	ProxyToken   string
	ProxyVersion string

	UserAgent          string
	ContentType        string
	ContentEncoding    string
	GRPCAcceptEncoding string
}

func (ri RequestInfo) hasLegacyKey() bool {
	return legacyApiKeyPattern.MatchString(ri.ApiKey)
}

// ValidateTracesHeaders validates required headers/metadata for a trace OTLP request
func (ri *RequestInfo) ValidateTracesHeaders() error {
	if len(ri.ApiKey) == 0 {
		return ErrMissingAPIKeyHeader
	}
	if ri.hasLegacyKey() && len(ri.Dataset) == 0 {
		return ErrMissingDatasetHeader
	}
	switch ri.ContentType {
	case "application/protobuf", "application/x-protobuf", "application/json":
		return nil
	default:
		return ErrInvalidContentType
	}
}

// ValidateMetricsHeaders validates required headers/metadata for a metric OTLP request
func (ri *RequestInfo) ValidateMetricsHeaders() error {
	if len(ri.ApiKey) == 0 {
		return ErrMissingAPIKeyHeader
	}
	if ri.hasLegacyKey() && len(ri.Dataset) == 0 {
		return ErrMissingDatasetHeader
	}
	if ri.ContentType != "application/protobuf" && ri.ContentType != "application/x-protobuf" {
		return ErrInvalidContentType
	}
	return nil
}

// ValidateLogsHeaders validates required headers/metadata for a logs OTLP request
func (ri *RequestInfo) ValidateLogsHeaders() error {
	if len(ri.ApiKey) == 0 {
		return ErrMissingAPIKeyHeader
	}
	if ri.hasLegacyKey() && len(ri.Dataset) == 0 {
		return ErrMissingDatasetHeader
	}
	switch ri.ContentType {
	case "application/protobuf", "application/x-protobuf", "application/json":
		return nil
	default:
		return ErrInvalidContentType
	}
}

// GetRequestInfoFromGrpcMetadata parses relevant gRPC metadata from an incoming request context
func GetRequestInfoFromGrpcMetadata(ctx context.Context) RequestInfo {
	ri := RequestInfo{
		ContentType: "application/protobuf",
	}
	if md, ok := metadata.FromIncomingContext(ctx); ok {
		ri.ApiKey = getValueFromMetadata(md, apiKeyHeader)
		ri.Dataset = getValueFromMetadata(md, datasetHeader)
		ri.ProxyToken = getValueFromMetadata(md, proxyTokenHeader)
		ri.ProxyVersion = getValueFromMetadata(md, proxyVersionHeader)
		ri.UserAgent = getValueFromMetadata(md, userAgentHeader)
		ri.ContentEncoding = getValueFromMetadata(md, contentEncodingHeader)
		ri.GRPCAcceptEncoding = getValueFromMetadata(md, gRPCAcceptEncodingHeader)
	}
	return ri
}

// GetRequestInfoFromHttpHeaders parses relevant incoming HTTP headers
func GetRequestInfoFromHttpHeaders(header http.Header) RequestInfo {
	return RequestInfo{
		ApiKey:             header.Get(apiKeyHeader),
		Dataset:            header.Get(datasetHeader),
		ProxyToken:         header.Get(proxyTokenHeader),
		ProxyVersion:       header.Get(proxyVersionHeader),
		UserAgent:          header.Get(userAgentHeader),
		ContentType:        header.Get(contentTypeHeader),
		ContentEncoding:    header.Get(contentEncodingHeader),
		GRPCAcceptEncoding: header.Get(gRPCAcceptEncodingHeader),
	}
}

func getValueFromMetadata(md metadata.MD, key string) string {
	if vals := md.Get(key); len(vals) > 0 {
		return vals[0]
	}
	return ""
}

func addAttributesToMap(attrs map[string]interface{}, attributes []*common.KeyValue) {
	for _, attr := range attributes {
		// ignore entries if the key is empty or value is nil
		if attr.Key == "" || attr.Value == nil {
			continue
		}
		if val := getValue(attr.Value); val != nil {
			attrs[attr.Key] = val
		}
	}
}

func getResourceAttributes(resource *resource.Resource) map[string]interface{} {
	attrs := map[string]interface{}{}
	if resource != nil {
		addAttributesToMap(attrs, resource.Attributes)
	}
	return attrs
}

func getScopeAttributes(scope *common.InstrumentationScope) map[string]interface{} {
	attrs := map[string]interface{}{}
	if scope != nil {
		if scope.Name != "" {
			attrs["library.name"] = scope.Name
		}
		if scope.Version != "" {
			attrs["library.version"] = scope.Version
		}
		addAttributesToMap(attrs, scope.Attributes)
	}
	return attrs
}

func getDataset(ri RequestInfo, attrs map[string]interface{}) string {
	var dataset string
	if ri.hasLegacyKey() {
		dataset = ri.Dataset
	} else {
		serviceName, ok := attrs["service.name"].(string)
		if !ok ||
			strings.TrimSpace(serviceName) == "" ||
			strings.HasPrefix(serviceName, "unknown_service") {
			dataset = defaultServiceName
		} else {
			dataset = strings.TrimSpace(serviceName)
		}
	}
	return dataset
}

func getValue(value *common.AnyValue) interface{} {
	switch value.Value.(type) {
	case *common.AnyValue_StringValue:
		return value.GetStringValue()
	case *common.AnyValue_BoolValue:
		return value.GetBoolValue()
	case *common.AnyValue_DoubleValue:
		return value.GetDoubleValue()
	case *common.AnyValue_IntValue:
		return value.GetIntValue()
	case *common.AnyValue_ArrayValue:
		items := value.GetArrayValue().Values
		arr := make([]interface{}, len(items))
		for i := 0; i < len(items); i++ {
			arr[i] = getValue(items[i])
		}
		bytes, err := json.Marshal(arr)
		if err == nil {
			return string(bytes)
		}
	case *common.AnyValue_KvlistValue:
		items := value.GetKvlistValue().Values
		arr := make([]map[string]interface{}, len(items))
		for i := 0; i < len(items); i++ {
			arr[i] = map[string]interface{}{
				items[i].Key: getValue(items[i].Value),
			}
		}
		bytes, err := json.Marshal(arr)
		if err == nil {
			return string(bytes)
		}
	}
	return nil
}

<<<<<<< HEAD
func isLegacy(apiKey string) bool {
	return legacyApiKeyPattern.MatchString(apiKey)
}

func parseOtlpRequestBody(body io.ReadCloser, contentType string, contentEncoding string, request protoreflect.ProtoMessage) error {
=======
func parseOtlpRequestBody(body io.ReadCloser, contentEncoding string, request protoreflect.ProtoMessage) error {
>>>>>>> 0c021cc1
	defer body.Close()
	bodyBytes, err := ioutil.ReadAll(body)
	if err != nil {
		return err
	}
	bodyReader := bytes.NewReader(bodyBytes)

	var reader io.Reader
	switch contentEncoding {
	case "gzip":
		gzipReader, err := gzip.NewReader(bodyReader)
		defer gzipReader.Close()
		if err != nil {
			return err
		}
		reader = gzipReader
	case "zstd":
		zstdReader, err := zstd.NewReader(bodyReader)
		defer zstdReader.Close()
		if err != nil {
			return err
		}
		reader = zstdReader
	default:
		reader = bodyReader
	}

	bytes, err := ioutil.ReadAll(reader)
	if err != nil {
		return err
	}

	switch contentType {
	case "application/protobuf", "application/x-protobuf":
		err = proto.Unmarshal(bytes, request)
	case "application/json":
		err = protojson.Unmarshal(bytes, request)
	default:
		return ErrInvalidContentType
	}
	if err != nil {
		return err
	}

	return nil
}<|MERGE_RESOLUTION|>--- conflicted
+++ resolved
@@ -246,15 +246,7 @@
 	return nil
 }
 
-<<<<<<< HEAD
-func isLegacy(apiKey string) bool {
-	return legacyApiKeyPattern.MatchString(apiKey)
-}
-
 func parseOtlpRequestBody(body io.ReadCloser, contentType string, contentEncoding string, request protoreflect.ProtoMessage) error {
-=======
-func parseOtlpRequestBody(body io.ReadCloser, contentEncoding string, request protoreflect.ProtoMessage) error {
->>>>>>> 0c021cc1
 	defer body.Close()
 	bodyBytes, err := ioutil.ReadAll(body)
 	if err != nil {
